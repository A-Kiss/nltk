﻿# Natural Language Toolkit (NLTK) Authors

## Original Authors

- Steven Bird <stevenbird1@gmail.com>
- Edward Loper <edloper@gmail.com>
- Ewan Klein <ewan@inf.ed.ac.uk>


## Contributors

- Rami Al-Rfou'
- Mark Amery
- Greg Aumann
- Ivan Barria
- Ingolf Becker
- Yonatan Becker
- Paul Bedaride
- Steven Bethard
- Robert Berwick
- Dan Blanchard
- Nathan Bodenstab
- Alexander Böhm
- Francis Bond
- Paul Bone
- Jordan Boyd-Graber
- Daniel Blanchard
- Phil Blunsom
- Lars Buitinck
- Cristian Capdevila
- Steve Cassidy
- Chen-Fu Chiang
- Dmitry Chichkov
- Jinyoung Choi
- Andrew Clausen
- Lucas Champollion
- Graham Christensen
- Trevor Cohn
- David Coles
- Lucas Cooper
- Robin Cooper
- Chris Crowner
- James Curran
- Arthur Darcet
- Dariel Dato-on
- Selina Dennis
- Leon Derczynski
- Alexis Dimitriadis
- Nikhil Dinesh
- Liang Dong
- David Doukhan
- Rebecca Dridan
- Pablo Duboue
- Long Duong
- Christian Federmann
- Michelle Fullwood
- Dan Garrette
- Jean Mark Gawron
- Sumukh Ghodke
- Yoav Goldberg
- Michael Wayne Goodman
- Dougal Graham
- Brent Gray
- Simon Greenhill
- Clark Grubb
- Eduardo Pereira Habkost
- Masato Hagiwara
- Lauri Hallila
- Michael Hansen
- Yurie Hara
- Will Hardy
- Tyler Hartley
- Peter Hawkins
- Saimadhav Heblikar
- Fredrik Hedman
- Helder
- Michael Heilman
- Ofer Helman
- Bruce Hill
- Amy Holland
- Kristy Hollingshead
- Marcus Huderle
- Baden Hughes
- Nancy Ide
- Rebecca Ingram
- Edward Ivanovic
- Thomas Jakobsen
- Nick Johnson
- Piotr Kasprzyk
- Angelos Katharopoulos
- Sudharshan Kaushik
- Chris Koenig
- Mikhail Korobov
- Denis Krusko
- Stefano Lattarini
- Pierre-François Laquerre
- Stefano Lattarini
- Haejoong Lee
- Max Leonov
- Chris Liechti
- Tom Lippincott
- Peter Ljunglöf
- Alex Louden
- Joseph Lynch
- Nitin Madnani
- Felipe Madrigal
- Bjørn Mæland
- Dean Malmgren
- Christopher Maloof
- Rob Malouf
- Iker Manterola
- Carl de Marcken
- Mitch Marcus
- Torsten Marek
- Robert Marshall
- Duncan McGreggor
- David McClosky
- Xinfan Meng
- Dmitrijs Milajevs
- Margaret Mitchell
- Tomonori Nagano
- Jason Narad
- Shari A’aidil Nasruddin
- Lance Nathan
- Morten Neergaard
- David Nemeskey
- Eric Nichols
- Joel Nothman
- Alireza Nourian
- Alexander Oleynikov
- Pierpaolo Pantone
- Ted Pedersen
- Jacob Perkins
- Alberto Planas
- Ondrej Platek
- Alessandro Presta
- Martin Thorsen Ranang
- Michael Recachinas
- Brandon Rhodes
- Joshua Ritterman
- Will Roberts
- Stuart Robinson
- Carlos Rodriguez
- Lorenzo Rubio
- Alex Rudnick
- Jussi Salmela
- Geoffrey Sampson
- Kepa Sarasola
- Kevin Scannell
- Nathan Schneider
- Rico Sennrich
- Thomas Skardal
- Eric Smith
- Lynn Soe
- Rob Speer
- Peter Spiller
- Richard Sproat
- Ceri Stagg
- Peter Stahl
- Oliver Steele
- Thomas Stieglmaier
- Jan Strunk
- Liling Tan
- Claire Taylor
- Louis Tiao
- Steven Tomcavage
- Tiago Tresoldi
- Marcus Uneson
- Yu Usami
- Petro Verkhogliad
- Peter Wang
- Zhe Wang
- Charlotte Wilson
- Chuck Wooters
- Steven Xu
- Beracah Yankama
- Patrick Ye
- Geraldine Sim Wei Ying
- Jason Yoder
- Thomas Zieglier
- 0ssifrage
- ducki13
- kiwipi
- lade
- isnowfy
- onesandzeros
- pquentin
- wvanlint
- Álvaro Justen <https://github.com/turicas>
- bjut-hz
- Sergio Oller
- Will Monroe
- Elijah Rippeth
<<<<<<< HEAD
- Emil Manukyan
- Casper Lehmann-Strøm
=======
- Andrew Giel
>>>>>>> 156c030d
<|MERGE_RESOLUTION|>--- conflicted
+++ resolved
@@ -191,9 +191,6 @@
 - Sergio Oller
 - Will Monroe
 - Elijah Rippeth
-<<<<<<< HEAD
 - Emil Manukyan
 - Casper Lehmann-Strøm
-=======
-- Andrew Giel
->>>>>>> 156c030d
+- Andrew Giel