# -*- coding: utf-8 -*-
"""
Unit tests for nltk.tokenize.
See also nltk/test/tokenize.doctest
"""

from __future__ import unicode_literals
from nltk.tokenize import TweetTokenizer, StanfordSegmenter
from nose import SkipTest
import unittest
import os


class TestTokenize(unittest.TestCase):

    def test_tweet_tokenizer(self):
        """
        Test TweetTokenizer using words with special and accented characters.
        """

        tokenizer = TweetTokenizer(strip_handles=True, reduce_len=True)
        s9 = "@myke: Let's test these words: resumé España München français"
        tokens = tokenizer.tokenize(s9)
        expected = [':', "Let's", 'test', 'these', 'words', ':', 'resumé',
                    'España', 'München', 'français']
        self.assertEqual(tokens, expected)

<<<<<<< HEAD
    def test_stanford_segmenter_arabic(self):
        """
        Test the Stanford Word Segmenter for Arabic (default config)
        """
        try:
            seg = StanfordSegmenter()
            seg.default_config('ar')
            sent = u'يبحث علم الحاسوب استخدام الحوسبة بجميع اشكالها لحل المشكلات'
            segmented_sent = seg.segment(sent.split())
            assert segmented_sent.split() == ['يبحث', 'علم', 'الحاسوب', 'استخدام',
                                              'الحوسبة', 'ب', 'جميع', 'اشكال',
                                              'ها', 'ل', 'حل', 'المشكلات']
        except LookupError as e:
            raise SkipTest(str(e))

    def test_stanford_segmenter_chinese(self):
        """
        Test the Stanford Word Segmenter for Chinese (default config)
        """
        try:
            seg = StanfordSegmenter()
            seg.default_config('zh')
            sent = u"这是斯坦福中文分词器测试"
            segmented_sent = seg.segment(sent.split())
            assert segmented_sent.split() == ['这', '是', '斯坦福',
                                              '中文', '分词器', '测试']
        except LookupError as e:
            raise SkipTest(str(e))
=======
    def test_remove_handle(self):
        """
        Test remove_handle() from casual.py with specially crafted edge cases
        """

        tokenizer = TweetTokenizer(strip_handles=True)

        # Simple example. Handles with just numbers should be allowed
        test1 = "@twitter hello @twi_tter_. hi @12345 @123news"
        expected = ['hello', '.', 'hi']
        result = tokenizer.tokenize(test1)
        self.assertEqual(result, expected)

        # Handles are allowed to follow any of the following characters
        test2 = "@n`@n~@n(@n)@n-@n=@n+@n\\@n|@n[@n]@n{@n}@n;@n:@n'@n\"@n/@n?@n.@n,@n<@n>@n @n\n@n ñ@n.ü@n.ç@n."
        expected = ['`', '~', '(', ')', '-', '=', '+', '\\', '|', '[', ']', '{', '}', ';', ':', "'", '"', '/', '?', '.', ',', '<', '>', 'ñ', '.', 'ü', '.', 'ç', '.']
        result = tokenizer.tokenize(test2)
        self.assertEqual(result, expected)


        # Handles are NOT allowed to follow any of the following characters
        test3 = "a@n j@n z@n A@n L@n Z@n 1@n 4@n 7@n 9@n 0@n _@n !@n @@n #@n $@n %@n &@n *@n"
        expected = ['a', '@n', 'j', '@n', 'z', '@n', 'A', '@n', 'L', '@n', 'Z', '@n', '1', '@n', '4', '@n', '7', '@n', '9', '@n', '0', '@n', '_', '@n', '!', '@n', '@', '@n', '#', '@n', '$', '@n', '%', '@n', '&', '@n', '*', '@n']
        result = tokenizer.tokenize(test3)
        self.assertEqual(result, expected)


        # Handles are allowed to precede the following characters
        test4 = "@n!a @n#a @n$a @n%a @n&a @n*a"
        expected = ['!', 'a', '#', 'a', '$', 'a', '%', 'a', '&', 'a', '*', 'a']
        result = tokenizer.tokenize(test4)
        self.assertEqual(result, expected)


        # Tests interactions with special symbols and multiple @
        test5 = "@n!@n @n#@n @n$@n @n%@n @n&@n @n*@n @n@n @@n @n@@n @n_@n @n7@n @nj@n"
        expected = ['!', '@n', '#', '@n', '$', '@n', '%', '@n', '&', '@n', '*', '@n', '@n', '@n', '@', '@n', '@n', '@', '@n', '@n_', '@n', '@n7', '@n', '@nj', '@n']
        result = tokenizer.tokenize(test5)
        self.assertEqual(result, expected)


        # Tests that handles can have a max length of 20
        test6 = "@abcdefghijklmnopqrstuvwxyz @abcdefghijklmnopqrst1234 @abcdefghijklmnopqrst_ @abcdefghijklmnopqrstendofhandle"
        expected = ['uvwxyz', '1234', '_', 'endofhandle']
        result = tokenizer.tokenize(test6)
        self.assertEqual(result, expected)


        # Edge case where an @ comes directly after a long handle
        test7 = "@abcdefghijklmnopqrstu@abcde @abcdefghijklmnopqrst@abcde @abcdefghijklmnopqrst_@abcde @abcdefghijklmnopqrst5@abcde"
        expected = ['u', '@abcde', '@abcdefghijklmnopqrst', '@abcde', '_', '@abcde', '5', '@abcde']
        result = tokenizer.tokenize(test7)
        self.assertEqual(result, expected)
>>>>>>> 2746b451
<|MERGE_RESOLUTION|>--- conflicted
+++ resolved
@@ -25,7 +25,6 @@
                     'España', 'München', 'français']
         self.assertEqual(tokens, expected)
 
-<<<<<<< HEAD
     def test_stanford_segmenter_arabic(self):
         """
         Test the Stanford Word Segmenter for Arabic (default config)
@@ -54,7 +53,7 @@
                                               '中文', '分词器', '测试']
         except LookupError as e:
             raise SkipTest(str(e))
-=======
+
     def test_remove_handle(self):
         """
         Test remove_handle() from casual.py with specially crafted edge cases
@@ -107,5 +106,4 @@
         test7 = "@abcdefghijklmnopqrstu@abcde @abcdefghijklmnopqrst@abcde @abcdefghijklmnopqrst_@abcde @abcdefghijklmnopqrst5@abcde"
         expected = ['u', '@abcde', '@abcdefghijklmnopqrst', '@abcde', '_', '@abcde', '5', '@abcde']
         result = tokenizer.tokenize(test7)
-        self.assertEqual(result, expected)
->>>>>>> 2746b451
+        self.assertEqual(result, expected)