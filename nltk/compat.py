--- conflicted
+++ resolved
@@ -29,18 +29,12 @@
     BytesIO = io.BytesIO
 
     import html.entities as htmlentitydefs
-<<<<<<< HEAD
-    from urllib.request import (install_opener, urlopen, ProxyHandler,
-        build_opener, getproxies, HTTPPasswordMgrWithDefaultRealm,
-        ProxyBasicAuthHandler, ProxyDigestAuthHandler)
-    from urllib.error import HTTPError,URLError
-=======
     from urllib.request import (urlopen, ProxyHandler, build_opener,
         install_opener, getproxies, HTTPPasswordMgrWithDefaultRealm,
         ProxyBasicAuthHandler, ProxyDigestAuthHandler)
     from urllib.error import HTTPError, URLError
     from urllib.parse import quote_plus, unquote_plus, urlencode
->>>>>>> 88cf5795
+
 else:
     string_types = basestring,
     integer_types = (int, long)
@@ -62,18 +56,11 @@
     BytesIO = StringIO
 
     import htmlentitydefs
-<<<<<<< HEAD
-    from urllib2 import (install_opener, urlopen, HTTPError, URLError,
-        ProxyHandler, build_opener, HTTPPasswordMgrWithDefaultRealm,
-        ProxyBasicAuthHandler, ProxyDigestAuthHandler)
-    from urllib import getproxies
-=======
     from urllib2 import (urlopen, HTTPError, URLError,
         ProxyHandler, build_opener, install_opener,
         HTTPPasswordMgrWithDefaultRealm, ProxyBasicAuthHandler,
         ProxyDigestAuthHandler)
     from urllib import getproxies, quote_plus, unquote_plus, urlencode
->>>>>>> 88cf5795
 
 def iterkeys(d):
     """Return an iterator over the keys of a dictionary."""
