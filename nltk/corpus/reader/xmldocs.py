--- conflicted
+++ resolved
@@ -269,11 +269,7 @@
             if last_open_bracket > 0:
                 if self._VALID_XML_RE.match(fragment[:last_open_bracket]):
                     stream.seek(startpos)
-<<<<<<< HEAD
-                    stream.read(last_open_bracket-1)
-=======
                     stream.read(last_open_bracket)
->>>>>>> ee952b24
                     return fragment[:last_open_bracket]
 
             # Otherwise, read another block. (i.e., return to the
@@ -301,6 +297,7 @@
         while elts==[] or elt_start is not None:
             startpos = stream.tell()
             xml_fragment = self._read_xml_fragment(stream)
+
             # End of file.
             if not xml_fragment:
                 if elt_start is None: break
@@ -361,11 +358,7 @@
                     if self._DEBUG:
                         print(' '*36+'(backtrack)')
                     stream.seek(startpos)
-<<<<<<< HEAD
-                    stream.read(elt_start-1)
-=======
                     stream.read(elt_start)
->>>>>>> ee952b24
                     context = context[:elt_depth-1]
                     elt_start = elt_depth = None
                     elt_text = ''
